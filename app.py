--- conflicted
+++ resolved
@@ -11,7 +11,19 @@
 import secrets
 from pathlib import Path
 import shutil
-<<<<<<< HEAD
+
+# CRITICAL: Make Flask completely self-contained and path-independent
+# Get the directory where THIS Flask app is running
+current_app_dir = os.path.dirname(os.path.abspath(__file__))
+
+# Add the scripts directory relative to THIS Flask app
+scripts_dir = os.path.join(current_app_dir, 'scripts')
+if scripts_dir not in sys.path:
+    sys.path.insert(0, scripts_dir)
+
+# Add the current app directory to Python path (for relative imports)
+if current_app_dir not in sys.path:
+    sys.path.insert(0, current_app_dir)
 from scripts.split_tmx import split_by_language, split_by_size
 from scripts.convert_vatv import process_csv_file
 from scripts.convert_termweb import process_excel_file
@@ -22,21 +34,6 @@
 import json
 from dependency_manager import DependencyManager, DependencyCategories
 
-=======
-
-# CRITICAL: Make Flask completely self-contained and path-independent
-# Get the directory where THIS Flask app is running
-current_app_dir = os.path.dirname(os.path.abspath(__file__))
-
-# Add the scripts directory relative to THIS Flask app
-scripts_dir = os.path.join(current_app_dir, 'scripts')
-if scripts_dir not in sys.path:
-    sys.path.insert(0, scripts_dir)
-
-# Add the current app directory to Python path (for relative imports)
-if current_app_dir not in sys.path:
-    sys.path.insert(0, current_app_dir)
->>>>>>> cba99f74
 
 # Configure logging before anything else
 logging.basicConfig(
@@ -272,10 +269,7 @@
     
     # Batch operations
     'batch_process_tms': handle_tmx_operation(batch_process_1_5),
-    'batch_process_mt': handle_tmx_operation(batch_process_1_5_9),
-    
-    # XLIFF operations (handled by special route, kept here for reference)
-    'xliff_tmx_leverage': handle_tmx_operation(xliff_leverage_wrapper)  # Uses wrapper for 2 files
+    'batch_process_mt': handle_tmx_operation(batch_process_1_5_9)
 }
 
 @app.route('/api/check-feature', methods=['GET'])
