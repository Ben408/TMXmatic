from flask import Flask, render_template, request, send_file, redirect, url_for, flash, session, jsonify, make_response
from flask_cors import CORS
import os
import sys
import logging
from datetime import datetime
import zipfile
import io
import json
from werkzeug.utils import secure_filename
import secrets
from pathlib import Path
import shutil

# CRITICAL: Make Flask completely self-contained and path-independent
# Get the directory where THIS Flask app is running
current_app_dir = os.path.dirname(os.path.abspath(__file__))

# Add the scripts directory relative to THIS Flask app
scripts_dir = os.path.join(current_app_dir, 'scripts')
if scripts_dir not in sys.path:
    sys.path.insert(0, scripts_dir)

# Add the current app directory to Python path (for relative imports)
if current_app_dir not in sys.path:
    sys.path.insert(0, current_app_dir)
from scripts.split_tmx import split_by_language, split_by_size
from scripts.convert_vatv import process_csv_file
from scripts.convert_termweb import process_excel_file
from scripts.batch_process import batch_process_1_5, batch_process_1_5_9
from scripts.merge_tmx import merge_tmx_files
from scripts.xliff_operations import leverage_tmx_into_xliff, check_empty_targets
from scripts.clean_tmx_for_mt import clean_tmx_for_mt
import json
from dependency_manager import DependencyManager, DependencyCategories


# Configure logging before anything else
logging.basicConfig(
    filename='tmx_tool.log',
    level=logging.INFO,
    format='%(asctime)s - %(levelname)s - [%(name)s] - %(message)s',
    datefmt='%Y-%m-%d %H:%M:%S'
)
logger = logging.getLogger(__name__)

# Import PythonTmx from the current environment (not hardcoded paths)
try:
    import PythonTmx
    logger.info("Successfully imported PythonTmx from current environment")
except ImportError as e:
    logger.critical(f"Failed to import PythonTmx: {e}")
    logger.critical("Make sure PythonTmx is installed in the current virtual environment")
    raise

# Import all script functions from the current scripts directory
try:
    # Core TMX operations
    from scripts.remove_empty import empty_targets
    from scripts.remove_duplicates import find_true_duplicates
    from scripts.remove_old import remove_old_tus
    from scripts.remove_sentence import find_sentence_level_segments
    from scripts.remove_context_props import remove_context_props_from_file
    
    # Conversion operations
    from scripts.convert_vatv import process_csv_file as convert_vatv_to_tmx
    from scripts.convert_termweb import process_excel_file as convert_termweb_to_tmx
    
    # Processing operations
    from scripts.clean_tmx_for_mt import clean_tmx_for_mt
    from scripts.batch_process import batch_process_1_5, batch_process_1_5_9
    from scripts.merge_tmx import merge_tmx_files
    from scripts.split_tmx import split_by_language, split_by_size
    
    # Analysis operations
    from scripts.extract_ntds import extract_non_true_duplicates
    from scripts.extract_translations import extract_translations
    from scripts.count_creation_dates import count_creation_dates
    from scripts.count_last_usage import count_last_usage_dates
    from scripts.find_date_duplicates import process_file as find_date_duplicates
    
    # XLIFF operations
    from scripts.xliff_operations import leverage_tmx_into_xliff, check_empty_targets
    from scripts.xliff_to_tmx import xliff_to_tmx
    from scripts.tmx_to_xliff import tmx_to_xliff
    
    # TBX operations
    from scripts.tbx_cleaner import process_tbx
    logger.info("Successfully imported all script modules from current scripts directory")
    
except ImportError as e:
    logger.critical(f"Failed to import script modules: {e}")
    logger.critical(f"Current scripts directory: {scripts_dir}")
    logger.critical(f"Python path: {sys.path}")
    raise

# Flask app initialization - completely self-contained
if getattr(sys, 'frozen', False):
    # For compiled/packaged versions
    application_path = os.path.dirname(sys.executable)
    template_folder = os.path.join(sys._MEIPASS, 'templates')
    app = Flask(__name__, 
                template_folder=template_folder,
                static_folder=os.path.join(template_folder, 'static'))
else:
    # For development - use current directory
    application_path = current_app_dir
    app = Flask(__name__,
                template_folder='templates',
                static_folder='static')

# Enable CORS
CORS(app, resources={r"/*": {"origins": "*"}})

# Application Configuration - all paths relative to current app directory
app.config.update(
    UPLOAD_FOLDER=os.path.join(application_path, 'uploads'),
    MAX_CONTENT_LENGTH=1024 * 1024 * 1024,  # 1024MB max file size
    SECRET_KEY=secrets.token_hex(32),
    SESSION_COOKIE_SECURE=False,  # Allow HTTP in development
    SESSION_COOKIE_HTTPONLY=True,
    PERMANENT_SESSION_LIFETIME=7200,  # 2 hours session lifetime
    MAX_PROCESSING_TIME=14400  # 4 hours maximum processing time
)

# Ensure upload directory exists
upload_dir = Path(app.config['UPLOAD_FOLDER'])
upload_dir.mkdir(parents=True, exist_ok=True)

# Log startup information for debugging
logger.info("=" * 80)
logger.info("FLASK APP STARTUP")
logger.info("=" * 80)
logger.info(f"Current working directory: {os.getcwd()}")
logger.info(f"Flask app directory: {current_app_dir}")
logger.info(f"Scripts directory: {scripts_dir}")
logger.info(f"Upload directory: {app.config['UPLOAD_FOLDER']}")
logger.info(f"Python path: {sys.path[:3]}...")  # Show first 3 entries
logger.info("=" * 80)

def verify_import_locations():
    """Verify that all imported functions are from the correct scripts directory"""
    logger.info("VERIFYING IMPORT LOCATIONS:")
    
    # Check key functions
    functions_to_check = [
        ('empty_targets', empty_targets),
        ('find_true_duplicates', find_true_duplicates),
        ('remove_old_tus', remove_old_tus),
        ('clean_tmx_for_mt', clean_tmx_for_mt),
        ('merge_tmx_files', merge_tmx_files),
        ('split_by_language', split_by_language),
    ]
    
    for func_name, func in functions_to_check:
        try:
            func_file = func.__code__.co_filename
            if scripts_dir in func_file:
                logger.info(f"[OK] {func_name}: {func_file}")
            else:
                logger.warning(f"[WARN] {func_name}: {func_file} (NOT from current scripts directory!)")
        except Exception as e:
            logger.warning(f"[WARN] {func_name}: Could not verify location - {e}")
    
    logger.info("=" * 80)

# Verify imports on startup
verify_import_locations()

def cleanup_old_files():
    """Clean up files older than 4 hours"""
    try:
        current_time = datetime.now()
        for file_path in upload_dir.glob('*'):
            if file_path.is_file():
                file_age = current_time - datetime.fromtimestamp(file_path.stat().st_mtime)
                if file_age.total_seconds() > app.config['MAX_PROCESSING_TIME']:
                    os.remove(file_path)
    except Exception as e:
        logger.error(f"Error cleaning up old files: {e}")

def send_processed_files(files, base_filename, operation_name):
    """Helper function to zip and send multiple processed files"""
    try:
        memory_file = io.BytesIO()
        with zipfile.ZipFile(memory_file, 'w', zipfile.ZIP_DEFLATED) as zf:
            for file_path in files if isinstance(files, list) else [files]:
                if os.path.exists(file_path):
                    zf.write(file_path, os.path.basename(file_path))
                    # Clean up the processed file after adding to zip
                    try:
                        os.remove(file_path)
                    except Exception as e:
                        logger.warning(f"Could not remove processed file {file_path}: {e}")
        memory_file.seek(0)
        return send_file(
            memory_file,
            mimetype='application/zip',
            as_attachment=True,
            download_name=f'{operation_name}_{base_filename}.zip'
        )
    except Exception as e:
        logger.error(f"Error creating zip file: {e}")
        raise

def allowed_file(filename):
    """Check if file extension is allowed"""
<<<<<<< HEAD
    ALLOWED_EXTENSIONS = {'tmx', 'csv', 'xlsx', 'xls', 'zip', 'xlf', 'xliff'}
=======
    ALLOWED_EXTENSIONS = {'tmx', 'csv', 'xlsx', 'xls', 'zip', 'tbx'}
>>>>>>> 092cd46a
    return '.' in filename and filename.rsplit('.', 1)[1].lower() in ALLOWED_EXTENSIONS

def convert_xliff_to_tmx_if_needed(filepath):
    """Convert XLIFF file to TMX if the file is an XLIFF file, otherwise return original path"""
    if not os.path.exists(filepath):
        return filepath
    
    # Check if file is XLIFF by extension
    ext = os.path.splitext(filepath)[1].lower()
    if ext in ['.xlf', '.xliff']:
        try:
            logger.info(f"Converting XLIFF file to TMX: {filepath}")
            tmx_path, _ = xliff_to_tmx(filepath)
            # Remove original XLIFF file after conversion
            try:
                os.remove(filepath)
            except Exception as e:
                logger.warning(f"Could not remove XLIFF file {filepath}: {e}")
            return tmx_path
        except Exception as e:
            logger.error(f"Error converting XLIFF to TMX: {e}")
            raise
    return filepath

def convert_tmx_to_xliff_if_needed(filepath):
    """Convert TMX file back to XLIFF if it was originally an XLIFF file, otherwise return original path"""
    if not os.path.exists(filepath):
        return filepath
    
    # Check if file is TMX by extension
    ext = os.path.splitext(filepath)[1].lower()
    if ext != '.tmx':
        return filepath
    
    try:
        # Try to check if TMX contains XLIFF version metadata
        import PythonTmx
        tmx = PythonTmx.Tmx(filepath)
        
        # Check header notes for original XLIFF version
        xliff_version = None
        for note in tmx.header.notes:
            note_text = None
            if hasattr(note, 'content') and note.content:
                note_text = note.content
            elif hasattr(note, 'text') and note.text:
                note_text = note.text
            
            if note_text and 'Original XLIFF version' in note_text:
                # Extract version from note text
                version = note_text.split(':')[-1].strip()
                if version in ['1.2', '2.0', '2.2']:
                    xliff_version = version
                    break
        
        # If we found XLIFF version metadata, convert back to XLIFF
        if xliff_version:
            logger.info(f"Converting TMX file back to XLIFF {xliff_version}: {filepath}")
            # Generate output filename with .xlf extension
            base_path = os.path.splitext(filepath)[0]
            xliff_path = f"{base_path}.xlf"
            tmx_to_xliff(filepath, xliff_path, xliff_version)
            # Remove original TMX file after conversion
            try:
                os.remove(filepath)
            except Exception as e:
                logger.warning(f"Could not remove TMX file {filepath}: {e}")
            return xliff_path
    except Exception as e:
        # If we can't determine or convert, just return original file
        logger.debug(f"Could not convert TMX to XLIFF (file may not be from XLIFF): {e}")
        pass
    
    return filepath

@app.before_request
def before_request():
    """Operations to perform before each request"""
    cleanup_old_files()
    if not session.get('csrf_token'):
        session['csrf_token'] = secrets.token_hex(32)

def handle_tmx_operation(func):
    """Decorator to handle TMX operations and their errors"""
    def wrapper(*args, **kwargs):
        try:
            return func(*args, **kwargs)
        #except PythonTmx.TmxError as e:
        #    logger.error(f"TMX processing error in {func.__name__}: {e}")
        #    raise ValueError(f"TMX processing error: {str(e)}")
        except Exception as e:
            logger.error(f"Unexpected error in {func.__name__}: {e}")
            raise
    return wrapper

# Special wrapper functions for operations needing different parameters
def merge_tmx_wrapper(filepath):
    """Wrapper for merge_tmx that converts single file to list for UI compatibility"""
    # For UI compatibility, when called with single file, merge with itself
    # In practice, UI should handle this differently for multiple files
    return merge_tmx_files([filepath])

def split_size_wrapper(filepath, max_tus=50000):
    """Wrapper for split_by_size with default max_tus"""
    return split_by_size(filepath, max_tus)

def xliff_leverage_wrapper(xliff_filepath, tmx_filepath=None):
    """Wrapper for XLIFF leveraging operations"""
    if tmx_filepath is None:
        raise ValueError("TMX file required for XLIFF leveraging")
    return leverage_tmx_into_xliff(tmx_filepath, xliff_filepath)

# Update OPERATIONS to use the decorator - ALL 21 SCRIPTS
OPERATIONS = {
    # File conversion operations
    'convert_vatv': handle_tmx_operation(convert_vatv_to_tmx),
    'convert_termweb': handle_tmx_operation(convert_termweb_to_tmx),
    
    # Core TMX cleaning operations
    'remove_empty': handle_tmx_operation(empty_targets),
    'find_duplicates': handle_tmx_operation(find_true_duplicates),
    'non_true_duplicates': handle_tmx_operation(extract_non_true_duplicates),
    'remove_sentence': handle_tmx_operation(find_sentence_level_segments),
    'remove_old': handle_tmx_operation(remove_old_tus),
    'clean_mt': handle_tmx_operation(clean_tmx_for_mt),
    
    # Analysis operations
    'count_last_usage': handle_tmx_operation(count_last_usage_dates),
    'count_creation_dates': handle_tmx_operation(count_creation_dates),
    'extract_translations': handle_tmx_operation(extract_translations),
    'find_date_duplicates': handle_tmx_operation(find_date_duplicates),
    'remove_context_props': handle_tmx_operation(remove_context_props_from_file),
    
    # File manipulation operations
    'merge_tmx': handle_tmx_operation(merge_tmx_wrapper),  # Uses wrapper for UI compatibility
    'split_language': handle_tmx_operation(split_by_language),
    'split_size': handle_tmx_operation(split_size_wrapper),  # Uses wrapper with default size
    
    # Batch operations
    'batch_process_tms': handle_tmx_operation(batch_process_1_5),
    'batch_process_mt': handle_tmx_operation(batch_process_1_5_9),

    # TBX operations
    'process_tbx': handle_tmx_operation(process_tbx),
}

@app.route('/api/check-feature', methods=['GET'])
def check_feature():
    feature = request.args.get('feature')
    if not feature:
        return jsonify({'error': 'Feature parameter required'}), 400
    
    dep_manager = DependencyManager(get_application_path())
    feature_deps = DependencyCategories.OPTIONAL_FEATURES.get(feature, [])
    
    available = all(dep_manager.is_package_installed(dep) for dep in feature_deps)
    return jsonify({'available': available})

@app.route('/api/install-feature', methods=['POST'])
def install_feature():
    data = request.get_json()
    feature = data.get('feature')
    
    if not feature:
        return jsonify({'error': 'Feature parameter required'}), 400
    
    dep_manager = DependencyManager(get_application_path())
    feature_deps = DependencyCategories.OPTIONAL_FEATURES.get(feature, [])
    
    if not feature_deps:
        return jsonify({'error': 'Unknown feature'}), 400
    
    success = True
    for dep in feature_deps:
        if not dep_manager.install_package(dep):
            success = False
            break
    
    return jsonify({'success': success})

@app.route('/queue/', methods=['GET', 'POST'])
def queue():
    if request.method == 'POST':
        try:
            data = request.form
            operations = json.loads(data.get('operations', '[]'))
            files = request.files.getlist('file')
            result = None
            garbage = []
            
            file_list = []
            for file in files:
                filename = secure_filename(file.filename)
                filepath = os.path.join(app.config['UPLOAD_FOLDER'], filename)
                file.save(filepath)
                # Convert XLIFF to TMX if needed
                converted_path = convert_xliff_to_tmx_if_needed(filepath)
                file_list.append(converted_path)

            for operation in operations:
                result_list = None
                if result == None:
                    result_list = process_file(operation, file_list[0])
                else:
                    result_list = process_file(operation, result)
                if type(result_list) == tuple and len(result_list) > 1 :
                    result = result_list[0]
                    garbage.append(result_list[1])
                    
                else:
                    result = result_list
                

            result_list2 = [result]
            result_list2.extend(garbage)

            result_list = tuple(result_list)
            memory_file = io.BytesIO()
            
            with zipfile.ZipFile(memory_file, 'w', zipfile.ZIP_DEFLATED) as zf:
                    if operation in ('convert_vatv','clean_mt','merge_tmx'):
                        if type(result_list) == str:
                            # Convert TMX back to XLIFF if it was originally XLIFF
                            file_to_add = convert_tmx_to_xliff_if_needed(result_list)
                            zf.write(file_to_add, os.path.basename(file_to_add))
                        else:
                            file_path = result_list[0]
                            # Convert TMX back to XLIFF if it was originally XLIFF
                            file_to_add = convert_tmx_to_xliff_if_needed(file_path)
                            zf.write(file_to_add, os.path.basename(file_to_add))
                    else:
                        for result in result_list:
                            if len(result) > 2:
                                if os.path.exists(result):
                                    # Convert TMX back to XLIFF if it was originally XLIFF
                                    file_to_add = convert_tmx_to_xliff_if_needed(result)
                                    zf.write(file_to_add, os.path.basename(file_to_add))
                            else:
                                for tm in result:
                                    if os.path.exists(tm):
                                        # Convert TMX back to XLIFF if it was originally XLIFF
                                        file_to_add = convert_tmx_to_xliff_if_needed(tm)
                                        zf.write(file_to_add, os.path.basename(file_to_add))




            memory_file.seek(0)

            # Handle different result types
            if isinstance(memory_file, io.BytesIO):
                return send_file(
                    memory_file,
                    mimetype='application/zip',
                    as_attachment=True,
                    download_name=f'{operation}_multiple.zip'
                )
            else:
                return send_file(
                    memory_file,
                    as_attachment=True,
                    download_name=f'{operation}_multiple'
                )



        except Exception as e:
            logger.error(f"Error processing queue: {e}")
            return jsonify({'error': str(e)}), 400






@app.route('/', methods=['GET', 'POST'])
def index():
    if request.method == 'POST':
        try:
            # Validate file
            if 'file' not in request.files:
                if is_api_request():
                    return jsonify({'error': 'No file uploaded'}), 400
                else:
                    flash('No file uploaded', 'error')
                    return redirect(url_for('index'))
            
            
            
            files = request.files.getlist('file')
            for file in files:
                if not files or not file.filename:
                    if is_api_request():
                        return jsonify({'error': 'No file selected'}), 400
                    else:
                        flash('No file selected', 'error')
                        return redirect(url_for('index'))

            for file in files:    
                if not allowed_file(file.filename):
                    if is_api_request():
                        return jsonify({'error': 'Invalid file type'}), 400
                    else:
                        flash('Invalid file type', 'error')
                        return redirect(url_for('index'))

            # Get operation
            operation = request.form.get('operation')
            if not operation:
                if is_api_request():
                    return jsonify({'error': 'No operation selected'}), 400
                else:
                    flash('No operation selected', 'error')
                    return redirect(url_for('index'))

            # Save and process file
            file_list = []
            for file in files:
                filename = secure_filename(file.filename)
                filepath = os.path.join(app.config['UPLOAD_FOLDER'], filename)
                file.save(filepath)
                # Convert XLIFF to TMX if needed
                if operation not in ('clean_xliff', 'validate_xliff'):
                    converted_path = convert_xliff_to_tmx_if_needed(filepath)
                    file_list.append(converted_path)
                else:
                    file_list.append(filepath)
                
            try:
                result_list = None
                if len(file_list) > 1:
                    if operation == 'merge_tmx':
                        result_list = merge_tmx_files(file_list)
                    elif operation == 'split_size':
                        result_list = split_by_size(file_list, request.form.get('size'))
                    else:
                        result_list = []
                        for file in file_list:
                            # Get cutoff_date if available
                            cutoff_date = request.form.get('cutoff_date')
                            if cutoff_date and operation in ['remove_old', 'find_date_duplicates']:
                                result = process_file(operation, file, cutoff_date=cutoff_date)
                            else:
                                result = process_file(operation, file)
                            result_list.append(result)         
                else:
                    if operation == 'split_size':
                        result_list = split_by_size(file_list[0], request.form.get('size'))
                    elif operation == 'split_language':
                        result_list = split_by_language(file_list[0])
                    else:
                        # Get cutoff_date if available
                        cutoff_date = request.form.get('cutoff_date')
                        if cutoff_date and operation in ['remove_old', 'find_date_duplicates']:
                            result_list = process_file(operation, file_list[0], cutoff_date=cutoff_date)
                        else:
                            result_list = process_file(operation, file_list[0])
                        
                
                
                

                memory_file = io.BytesIO()
                with zipfile.ZipFile(memory_file, 'w', zipfile.ZIP_DEFLATED) as zf:
                    if operation in ('convert_vatv','clean_mt','merge_tmx'):
                        if type(result_list) == str:
                            # Convert TMX back to XLIFF if it was originally XLIFF
                            file_to_add = convert_tmx_to_xliff_if_needed(result_list)
                            zf.write(file_to_add, os.path.basename(file_to_add))
                        else:
                            file_path = result_list[0]
                            # Convert TMX back to XLIFF if it was originally XLIFF
                            file_to_add = convert_tmx_to_xliff_if_needed(file_path)
                            zf.write(file_to_add, os.path.basename(file_to_add))
                    else:
                        print(result_list)
                        for result in result_list:
                            if len(result) > 2:
                                if os.path.exists(result):
                                    # Convert TMX back to XLIFF if it was originally XLIFF
                                    file_to_add = convert_tmx_to_xliff_if_needed(result)
                                    zf.write(file_to_add, os.path.basename(file_to_add))
                            else:
                                for tm in result:
                                    if os.path.exists(tm):
                                        # Convert TMX back to XLIFF if it was originally XLIFF
                                        file_to_add = convert_tmx_to_xliff_if_needed(tm)
                                        zf.write(file_to_add, os.path.basename(file_to_add))

                memory_file.seek(0)
                # Handle different result types
                if isinstance(memory_file, io.BytesIO):
                    return send_file(
                        memory_file,
                        mimetype='application/zip',
                        as_attachment=True,
                        download_name=f'{operation}_{filename}.zip'
                    )
                else:
                    return send_file(
                        memory_file,
                        as_attachment=True,
                        download_name=f'{operation}_{filename}'
                    )
                    
            finally:
                # Clean up input file
                try:
                    if os.path.exists(filepath):
                        os.remove(filepath)
                except Exception as e:
                    logger.warning(f"Could not remove input file {filepath}: {e}")
                    
        except Exception as e:
            logger.error(f"Error processing request: {e}")
            if is_api_request():
                return jsonify({'error': f"Error processing file: {str(e)}"}), 500
            else:
                flash(f"Error processing file: {str(e)}", 'error')
                return redirect(url_for('index'))

    # GET request - render template
    return render_template('index.html', operations=OPERATIONS)

@app.errorhandler(413)
def too_large(e):
    """Handle file too large error"""
    logger.warning("File too large error")
    if is_api_request():
        return jsonify({'error': 'File is too large. Maximum size is 1024MB.'}), 413
    else:
        flash('File is too large. Maximum size is 1024MB.', 'error')
        return redirect(url_for('index'))

@app.errorhandler(500)
def internal_error(e):
    """Handle internal server error"""
    logger.error(f"Internal server error: {e}")
    flash('An internal error occurred. Please try again later.', 'error')
    return redirect(url_for('index'))

def process_file(operation: str, filepath: str, **kwargs) -> str:
    """Process the uploaded file with the selected operation"""
    try:
        if operation not in OPERATIONS:
            raise ValueError(f"Unknown operation: {operation}")
        
        logger.info(f"Starting operation {operation} on file {filepath}")
        
        # Process the file
        if operation == 'remove_old' and 'cutoff_date' in kwargs:
            result = OPERATIONS[operation](filepath, kwargs['cutoff_date'])
        elif operation == 'find_date_duplicates' and 'cutoff_date' in kwargs:
            result = OPERATIONS[operation](filepath, kwargs['cutoff_date'])
        else:
            result = OPERATIONS[operation](filepath)
        
        # If result is a string (file path), return it
        if isinstance(result, str):
            if not os.path.exists(result):
                raise FileNotFoundError(f"Operation produced no output file at {result}")
            return result
            
        # If result is a list of files, zip them
        elif isinstance(result, tuple):
            return result
            
        else:
            raise ValueError(f"Operation {operation} returned unexpected type: {type(result)}")
            
    except Exception as e:
        logger.error(f"Error processing file {filepath} with operation {operation}: {e}")
        raise

@app.route('/api/xliff_tmx_leverage', methods=['POST'])
def xliff_tmx_leverage():
    logger.info("Received request to /api/xliff_tmx_leverage")
    try:
        operation = request.form.get('operation')
        logger.info(f"Operation: {operation}")
        
        if 'file' not in request.files or 'tmx_file' not in request.files:
            logger.error("Missing required files")
            return jsonify({'error': "Both XLIFF and TMX files are required"}), 400
            
        xliff_file = request.files['file']
        tmx_file = request.files['tmx_file']
        
        logger.info(f"Received files: XLIFF={xliff_file.filename}, TMX={tmx_file.filename}")
        
        if not xliff_file.filename or not tmx_file.filename:
            logger.error("Empty file names")
            return jsonify({'error': "Both XLIFF and TMX files must be selected"}), 400
            
        # Save uploaded files
        xliff_path = os.path.join(app.config['UPLOAD_FOLDER'], secure_filename(xliff_file.filename))
        tmx_path = os.path.join(app.config['UPLOAD_FOLDER'], secure_filename(tmx_file.filename))
        
        xliff_file.save(xliff_path)
        tmx_file.save(tmx_path)
        
        try:
            # Process the files
            output_file, stats = leverage_tmx_into_xliff(tmx_path, xliff_path)
            
            # Return both the file and stats in the response
            response = make_response(send_file(
                output_file,
                as_attachment=True,
                download_name=os.path.basename(output_file),
                mimetype='application/x-xliff+xml'
            ))
            response.headers['X-Stats'] = json.dumps(stats)
            return response
            
        finally:
            # Clean up uploaded files
            for filepath in [xliff_path, tmx_path, output_file]:
                try:
                    if os.path.exists(filepath):
                        os.remove(filepath)
                except Exception as e:
                    logger.warning(f"Could not remove temporary file {filepath}: {e}")
                    
    except Exception as e:
        logger.error(f"Error in xliff_tmx_leverage: {e}")
        return jsonify({'error': str(e)}), 400

@app.route('/api/xliff_check', methods=['POST'])
def xliff_check():
    logger.info("Received request to /api/xliff_check")
    try:
        operation = request.form.get('operation')
        logger.info(f"Operation: {operation}")
        
        if 'file' not in request.files:
            logger.error("No file provided")
            return jsonify({'error': "No file provided"}), 400
            
        file = request.files['file']
        logger.info(f"Received file: {file.filename}")
        if not file.filename:
            logger.error("No file selected")
            return jsonify({'error': "No file selected"}), 400
            
        filepath = os.path.join(app.config['UPLOAD_FOLDER'], secure_filename(file.filename))
        file.save(filepath)
        
        try:
            stats = check_empty_targets(filepath)
            logger.info(f"XLIFF check completed. Stats: {stats}")
            return jsonify(stats)
        finally:
            if os.path.exists(filepath):
                os.remove(filepath)
                
    except Exception as e:
        logger.error(f"Error in xliff_check: {e}")
        return jsonify({'error': str(e)}), 400

def is_api_request():
    # Checks if the request expects JSON (AJAX/fetch) or is a form POST from the browser
    return request.accept_mimetypes['application/json'] >= request.accept_mimetypes['text/html']

if __name__ == '__main__':
    try:
        logger.info("Starting Flask application")
        print("Starting TMX Processing Tool...")
        print("Access the tool at http://127.0.0.1:5000")
        app.run(debug=True, port=5000, host='127.0.0.1')
    except Exception as e:
        logger.error(f"Error starting application: {e}")
        print(f"Error: {str(e)}")
        input("Press Enter to exit...") <|MERGE_RESOLUTION|>--- conflicted
+++ resolved
@@ -205,11 +205,7 @@
 
 def allowed_file(filename):
     """Check if file extension is allowed"""
-<<<<<<< HEAD
-    ALLOWED_EXTENSIONS = {'tmx', 'csv', 'xlsx', 'xls', 'zip', 'xlf', 'xliff'}
-=======
-    ALLOWED_EXTENSIONS = {'tmx', 'csv', 'xlsx', 'xls', 'zip', 'tbx'}
->>>>>>> 092cd46a
+    ALLOWED_EXTENSIONS = {'tmx', 'csv', 'xlsx', 'xls', 'zip', 'tbx', 'xlf', 'xliff'}
     return '.' in filename and filename.rsplit('.', 1)[1].lower() in ALLOWED_EXTENSIONS
 
 def convert_xliff_to_tmx_if_needed(filepath):
