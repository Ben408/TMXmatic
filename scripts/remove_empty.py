import PythonTmx
from datetime import datetime
from pathlib import Path
import logging
import lxml.etree as etree
from .tmx_utils import create_compatible_header

logger = logging.getLogger(__name__)

def empty_targets(file_path: str) -> tuple[str, str]:
    """
    Remove TUs with empty target segments.
    
    Args:
        file_path: Path to TMX file
    
    Returns:
        tuple: (Path to clean TMX, Path to empty TMX)
    """
    logger.info(f"Processing file: {file_path}")
    
    try:
        # Create output paths
        input_path = Path(file_path)
        output_dir = input_path.parent
        clean_path = output_dir / f"clean_{input_path.name}"
        empty_path = output_dir / f"empty_{input_path.name}"

<<<<<<< HEAD
        # Load TMX file
        tm : etree._ElementTree = etree.parse(str(input_path), etree.XMLParser(encoding="utf-8"))
        tmx_root: etree._Element = tm.getroot() 


        tm_parse : etree._Element = etree.ElementTree(create_compatible_header(tmx_root[0], "TMX Cleaner", "1.0")).getroot()
        print("done")
        tmx_tuple = ()
        tmx: PythonTmx.TmxElement = PythonTmx.from_element(create_compatible_header(tmx_root[0], "TMX Cleaner", "1.0"), tmx_root[1])
        

        #tmx_header = create_compatible_header(tmx_root[0])
        #print("pre header")
       #
#
#
        #tmx: PythonTmx.TmxElement = PythonTmx.Tmx(header=tmx_header)
        #print("llego")
#
        #tmx.tus = PythonTmx.Tmx.tus(tmx_root[1].findall('tu'))
        #print(tmx.tus)
        
        print("creo el tmx")
        
        # Create TMX files for clean and empty TUs
        clean_tmx = PythonTmx.Tmx(header = tmx_header)
        empty_tmx = PythonTmx.Tmx(header = tmx_header)
        
        # Copy header properties
=======
        # Load TMX file using lxml XML parsing (more reliable)
        # Try multiple parsing approaches
        tm = None
        
        # First try: let lxml auto-detect encoding (works best with BOM files)
        try:
            tm = etree.parse(str(input_path))
            if tm is not None and tm.getroot() is not None:
                logger.info("Successfully parsed with auto-detected encoding")
        except Exception as parse_error:
            logger.debug(f"Failed with auto-detection: {parse_error}")
        
        # Second try: use recover mode if auto-detection failed
        if tm is None:
            try:
                parser = etree.XMLParser(recover=True)
                tm = etree.parse(str(input_path), parser)
                if tm is not None and tm.getroot() is not None:
                    logger.info("Successfully parsed with recovery mode")
            except Exception as parse_error:
                logger.debug(f"Failed with recovery mode: {parse_error}")
        
        # Third try: explicit encodings as last resort
        if tm is None:
            for encoding in ['utf-8', 'cp1252', 'latin-1']:
                try:
                    parser = etree.XMLParser(encoding=encoding, recover=True)
                    tm = etree.parse(str(input_path), parser)
                    if tm is not None and tm.getroot() is not None:
                        logger.info(f"Successfully parsed with encoding: {encoding}")
                        break
                except Exception as parse_error:
                    logger.debug(f"Failed to parse with {encoding}: {parse_error}")
                    continue
        
        if tm is None or tm.getroot() is None:
            raise ValueError("Could not parse TMX file with any supported encoding")
        
        tmx_root = tm.getroot()
        
        # Extract header attributes from XML
        header_elem = tmx_root.find('header')
        if header_elem is None:
            raise ValueError("No header element found in TMX file")
        
        # Create a minimal header object for compatibility with required parameters
        header_attrs = {}
        for attr_name in ['creationtool', 'creationtoolversion', 'adminlang', 'srclang', 'segtype', 'datatype']:
            if attr_name in header_elem.attrib:
                header_attrs[attr_name] = header_elem.attrib[attr_name]
        
        # Create minimal header with fallbacks and required parameters
        # Convert string segtype to enum if needed
        segtype_str = header_attrs.get('segtype', 'sentence')
        if segtype_str == 'sentence':
            segtype_enum = PythonTmx.SEGTYPE.SENTENCE
        elif segtype_str == 'paragraph':
            segtype_enum = PythonTmx.SEGTYPE.PARAGRAPH
        elif segtype_str == 'phrase':
            segtype_enum = PythonTmx.SEGTYPE.PHRASE
        elif segtype_str == 'block':
            segtype_enum = PythonTmx.SEGTYPE.BLOCK
        else:
            segtype_enum = PythonTmx.SEGTYPE.SENTENCE  # Default fallback
        
        minimal_header = PythonTmx.Header(
            creationtool=header_attrs.get('creationtool', 'Unknown Tool'),
            creationtoolversion=header_attrs.get('creationtoolversion', '1.0'),
            adminlang=header_attrs.get('adminlang', 'en'),
            srclang=header_attrs.get('srclang', 'en'),
            segtype=segtype_enum,
            datatype=header_attrs.get('datatype', 'xml'),
            tmf="tmx",  # Required parameter
            encoding="utf8"  # Required parameter
        )
        
        clean_header = create_compatible_header(minimal_header, "TMX Cleaner", "1.0")
        empty_header = create_compatible_header(minimal_header, "TMX Cleaner", "1.0")
        
        # Parse TUs manually from XML
        tus = []
        body_elem = tmx_root.find('body')
        if body_elem is not None:
            for tu_elem in body_elem.findall('tu'):
                tu = PythonTmx.Tu()
                for tuv_elem in tu_elem.findall('tuv'):
                    lang = tuv_elem.get('{http://www.w3.org/XML/1998/namespace}lang', 'en')
                    seg_elem = tuv_elem.find('seg')
                    if seg_elem is not None and seg_elem.text:
                        tuv = PythonTmx.Tuv(lang=lang)
                        tuv.content = seg_elem.text
                        tu.tuvs.append(tuv)
                if len(tu.tuvs) >= 2:  # Only add TUs with both source and target
                    tus.append(tu)
        
        # Create TMX object with correct constructor
        tmx = PythonTmx.Tmx(header=clean_header, tus=tus)

        # Create TMX files for clean and empty TUs using correct constructor
        clean_tmx = PythonTmx.Tmx(header=clean_header, tus=[])
        empty_tmx = PythonTmx.Tmx(header=empty_header, tus=[])
>>>>>>> cba99f74

        clean_count = empty_count = 0
        
        # Process TUs
        for tu in tmx.tus:
            has_empty_target = False
            source_lang = tmx.header.srclang
            
            # Get source text for comparison
            source_text = None
            for tuv in tu.tuvs:
                if tuv.lang == source_lang:
                    source_text = tuv.content
                    break
            
            if source_text:
                # Check target segments
                for tuv in tu.tuvs:
                    if len(tu.tuvs) == 1:
                        has_empty_target = True
                        break
                    if tuv.lang != source_lang:
                        # Check if target is empty or same as source
                        if not tuv.content or str(tuv.content).isspace():
                            has_empty_target = True
                            break
            
            if has_empty_target:
                
                empty_tmx.tus.append(tu)
                empty_count += 1
            else:
                clean_tmx.tus.append(tu)
                clean_count += 1

        # Save TMX files using the correct method
        
        clean_root = PythonTmx.to_element(clean_tmx, True)
        empty_root = PythonTmx.to_element(empty_tmx, True)
        etree.ElementTree(clean_root).write(str(clean_path), encoding="utf-8", xml_declaration=True)
        etree.ElementTree(empty_root).write(str(empty_path), encoding="utf-8", xml_declaration=True)
        
        logger.info(f"Processed {clean_count + empty_count} TUs: {clean_count} kept, {empty_count} removed")
        return str(clean_path), str(empty_path)

    except Exception as e:
        logger.error(f"Error processing file: {e}")
        raise

if __name__ == "__main__":
    # Example usage when run directly
    file_path = input("Enter TMX file path: ")
    try:
        clean_file, empty_file = empty_targets(file_path)
        print(f"Created clean file: {clean_file}")
        print(f"Created empty file: {empty_file}")
    except Exception as e:
        print(f"ERROR: {e}")
        exit(1) <|MERGE_RESOLUTION|>--- conflicted
+++ resolved
@@ -26,37 +26,6 @@
         clean_path = output_dir / f"clean_{input_path.name}"
         empty_path = output_dir / f"empty_{input_path.name}"
 
-<<<<<<< HEAD
-        # Load TMX file
-        tm : etree._ElementTree = etree.parse(str(input_path), etree.XMLParser(encoding="utf-8"))
-        tmx_root: etree._Element = tm.getroot() 
-
-
-        tm_parse : etree._Element = etree.ElementTree(create_compatible_header(tmx_root[0], "TMX Cleaner", "1.0")).getroot()
-        print("done")
-        tmx_tuple = ()
-        tmx: PythonTmx.TmxElement = PythonTmx.from_element(create_compatible_header(tmx_root[0], "TMX Cleaner", "1.0"), tmx_root[1])
-        
-
-        #tmx_header = create_compatible_header(tmx_root[0])
-        #print("pre header")
-       #
-#
-#
-        #tmx: PythonTmx.TmxElement = PythonTmx.Tmx(header=tmx_header)
-        #print("llego")
-#
-        #tmx.tus = PythonTmx.Tmx.tus(tmx_root[1].findall('tu'))
-        #print(tmx.tus)
-        
-        print("creo el tmx")
-        
-        # Create TMX files for clean and empty TUs
-        clean_tmx = PythonTmx.Tmx(header = tmx_header)
-        empty_tmx = PythonTmx.Tmx(header = tmx_header)
-        
-        # Copy header properties
-=======
         # Load TMX file using lxml XML parsing (more reliable)
         # Try multiple parsing approaches
         tm = None
@@ -158,7 +127,6 @@
         # Create TMX files for clean and empty TUs using correct constructor
         clean_tmx = PythonTmx.Tmx(header=clean_header, tus=[])
         empty_tmx = PythonTmx.Tmx(header=empty_header, tus=[])
->>>>>>> cba99f74
 
         clean_count = empty_count = 0
         
